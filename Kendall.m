function [r,z,pval,CI] = Kendall(X,Y,varargin)

% Computes the Kendall correlation along with the alpha percent CI using
% the Z-transform but a critical value based on the Student t-distribution
% and modified estimate of the standard error for a corr<0.8, which gives
% a relativey good probability coverage under normality assumptions.
% When H0 is rejected (say pval<0.05), it is reasonable to conclude that X
% and Y are dependent, but the nature of that dependence is unclear. If fact,
% in case of heteroscedasticity, even for rho = 0, H0 can be rejected because
% the t value relies on a wrong estimate of the variance, i.e. the test
% statisitics t, tests if X and Y are independent rather than testing if
% rho =0. Therefore, if pval is below the alpha level (H0 rejected) it should
% be compared to a robust t-test version that correct the covariance. Here,
% we return in t(2) and pval(2) such values using the HC4 estimator of the
% standard error (Godfrey, 2006). If that second p-value is also below alpha,
% CI are retuned using the standard z-transform. If pval is above alpha, but
% the robust estimate is below, the discrepency is likely due to heteroscedasticity
% and no good CI can be derived (returns NaN).
%
<<<<<<< HEAD
% FORMAT:  [r,t,p,CI] = Kendall(X,Y)
%          [r,t,p,CI] = Kendall(X,Y,'figure','on','alpha',0.05)
=======
% FORMAT:  [r,t,p] = Kendall(X,Y)
%          [r,t,p] = Kendall(X,Y,fig_flag,level)
%          [r,t,p,hboot,CI] = Kendall(X,Y,fig_flag,level)
>>>>>>> 47ab4437
%
% INPUTS:  X and Y are 2 vectors or matrices (correlations are computed column-wise)
%                  if X and Y are a vector and a matrix, the vector is
%                  replicated to match the matrix size
%          options are 'figure', if X and Y are vectors, this is 'on' by
%                                default, if X and Y are matrices this 'off' by default
%                      'alpha', the alpha level to use for the confidence interval
%          If X and Y are matrices of size [n p], p correlations are computed and
%          the CI are adjusted at a level alpha/p (Bonferonni correction)
%
% OUTPUTS: r is the Kendall correlation
%          t are the t-values using the standard equation and using the hc4 variance estimate
%          pval are the p values corresponding to t-tests
%          CI is 1-alpha confidence interval (only if all(pvals<alpha) or all(pvals>alpha))
%
% If 'figure' is on, the data scatter plot is shown with the least
% square fit of the data and the confidence intervals from the r value. As a
% sanity check, the boostrapped correlations are also shown reporting the
% median of bootstrapped value.
%
% References:
% Kendall, M.G. (1955) Rank Correlation Methods. Griffin, London.
% Fieller, Hartley & Pearson, (1957) Tests for rank correlation
%                                    coefficients: Biometrika, 44, 470-481
% Godfrey (2006). Tests for regression models with heteroscedasticity of
%                 unknown form. Comp Stat & Data Analysis, 50, 2715-2733
% Wilcox (2017). Introduction to Robust Estimation and Hypothesis Testing.
%                4th Ed. Acedemic Press
%
% This function requires the tiedrank.m function from the matlab stat toolbox.
% See also TIEDRANK.
%
% Dr Cyril Pernet - University of Edinburgh
% -----------------------------------------
% Copyright (C) Corr_toolbox 2020

%% input checks
if nargin < 2
    error('two inputs requested');
else
    [X,Y] = check_corr_XY(X,Y);
end

% defaults
nboot              = 1000;
alphav             = 5/100;
heteroscedasticity = 'unspecified'; % undocumented, on/off forces to return a CI (never a NaN)
if size(X,2) == 1 % and therefore size(Y,2) = 1 as well
    figflag = 'on';
else
    figflag = 'off';
end

% check options
for v=1:2:size(varargin,2)
    if strcmpi(varargin{v},'figure')
        figflag = varargin{v+1};
    elseif strcmpi(varargin{v}(1:6),'hetero')
        heteroscedasticity = varargin{v+1};
        if ~strcmpi(varargin{v},'heteroscedasticity')
            fprintf('taking argument in ''%s'' as heteroscedasticity \n',varargin{v})
        end
    elseif strcmpi(varargin{v},'alpha')
        alphav = varargin{v+1};
        if ~isnumeric(alphav)
            alphav = str2double(alphav);
        end
    end
end

[n,p]  = size(X);
alphav = alphav./ p;


%% Compute in matrix form
T        = [X Y];
[i1, i2] = find(tril(ones(n, 'uint8'), -1)); % all indices lower n*n matrix
tau      = sign(T(i2, :) - T(i1, :));        % all pair diffences for all columns
tau      = tau' * tau;                       % between and within sums
temp     = diag(tau);                        % sum of within
Adj      = sqrt(temp * temp');
tau      = tau ./ Adj;                       % squared form
r        = diag(tau(p+1:end,1:p))';          % keep tau between X1..p and Y1..p
Adj      = diag(Adj(p+1:end,1:p))';          % reused in the bootstrap

% stats
if nargout > 1 || strcmpi(figflag ,'on')
    K       = r.*Adj;
    v0      = n*(n-1)*(2*n+5);
    zalpha  = icdf('Normal',alphav/2,0,1);
    
    for column = p:-1:1
        U            = unique(X(:,column));
        out          = arrayfun(@(x) find(X(:,column)==x),U,'UniformOutput',false);
        Len          = cellfun(@(c) length(c), out, 'UniformOutput', true);
        t1           = Len(Len ~= 1); % number of tied values within each X repeats
        vt1          = sum(t1.*(t1-1).*(2.*t1+5));
        U            = unique(Y(:,column));
        out          = arrayfun(@(x) find(Y(:,column)==x),U,'UniformOutput',false);
        Len          = cellfun(@(c) length(c), out, 'UniformOutput', true);
        t2           = Len(Len ~= 1); % number of tied values within each Y repeats
        vt2          = sum(t2.*(t2-1).*(2.*t2+5));
        v1           = sum(t1.*(t1-1))*sum(t2.*(t2-1)./(2*n*(n-1)));
        v2           = sum(t1.*(t1-1).*(t1-2))*sum(t2.*(t2-1).*(t2-2)./(9*n*(n-1)*(n-2)));
        v            = (v0-vt1-vt2)/18+v1+v2;
        z(column)    = K(column) / sqrt(v);
        tmp          = cdf('Normal',z(column),0,1);
        pval(column) = min(tmp,1-tmp);
        
        if nargout > 3
            if strcmpi(heteroscedasticity,'on')
                for B=nboot:-1:1
                    % make a resampling boot_table with enough unique pairs
                    go = 0;
                    while go == 0
                        tmp = randi(n,n,1);
                        if length(unique(tmp))>=6
                            boot_table(:,B) = tmp;
                            go = 1;
                        end
                    end
                end
                
                % resample and compute
                ibot         = round(alphav*nboot/2)+1;
                itop         = nboot-ibot+2;
                zX           = X(:,column);
                zX           = zscore(tiedrank(zX(boot_table),0),0,1);
                zY           = Y(:,column);
                zY           = zscore(tiedrank(zY(boot_table),0),0,1);
                [~,~,B,S]    = get_hc4stats(r(column),zX,zY); % all bootstraped betas and S
                v            = sort((B-r(column))./sqrt(S));
                CI(:,column) = [r(column)-v(itop)*sqrt(S_hc4(column)) r(column)-v(ibot)*sqrt(S_hc4(column))]';
            else
                if abs(r(column)) < 0.8
                    S   = 0.437/sqrt(n-4); % Fieller, Hartley & Pearson, 1957
                else
                    S   = 1/sqrt(n-3); % Fisher 1925
                end
                CI(:,column) = tanh([z(column)-abs(zalpha)*S ; z(column)+abs(zalpha)*S]);
            end
        end
    end
end

%% figure
if strcmpi(figflag ,'on')
    if ~exist('boot_table','var')
        for B=nboot:-1:1
            % make a resampling boot_table with enough unique pairs
            go = 0;
            while go == 0
                tmp = randi(n,n,1);
                if length(unique(tmp))>=6
                    boot_table(:,B) = tmp;
                    go = 1;
                end
            end
        end
    end
    
    for column=p:-1:1
        tmp1         = X(:,column);
        tmp2         = Y(:,column);
        T            = [tmp1(boot_table) tmp2(boot_table)]; % all boostraps at once
        tau          = sign(T(i2, :) - T(i1, :));           % all pair diffences for all columns
        tau          = tau' * tau;                          % between and within sums
        tau          = diag(tau(nboot+1:end,1:nboot))';
        rb(:,column) = tau ./ Adj(column);                  % use the original adjustement for ties
    end
end

if strcmpi(figflag ,'on')
    for f=1:length(r)
        figure('Name',sprintf('Kendall correlation X%g Y%g',f,f));
        set(gcf,'Color','w'); subplot(1,2,1);
        scatter(X(:,f),Y(:,f),100,'filled'); grid on; box on;
        xlabel('X','FontSize',12); ylabel('Y','FontSize',12);
        M = sprintf('r=%g \n %g%%CI [%.2f %.2f]',r(f),(1-alphav)*100,CI(1,f),CI(2,f));
        title(M,'FontSize',14); h=lsline; set(h,'Color','r','LineWidth',4);
        
        subplot(1,2,2); k = round(1 + log2(nboot));
        MV = histogram(rb(:,f),k); MV = max(MV.Values); grid on;
        title(sprintf('Bootstrapped correlations \n median=%g',median(rb(:,f))),'FontSize',14);
        xlabel('boot correlations','FontSize',12);ylabel('frequency','FontSize',12)
        axis tight; colormap([.4 .4 1]); box on;
        hold on; plot(median(rb(:,f)),MV/2,'ko','LIneWidth',3)
        
        if all(~isnan(CI(1:2,f))) % plot CI
            plot(repmat(CI(1,f),MV,1),1:MV,'r','LineWidth',4);
            plot(repmat(CI(2,f),MV,1),1:MV,'r','LineWidth',4);
            subplot(1,2,1); hold on
            betas = pinv([X(:,f) ones(n,1)])*Y(:,f);
            transform = betas(1)/r(f);
            y1 = refline(CI(1,f)*transform,betas(2)); set(y1,'Color','r');
            y2 = refline(CI(2,f)*transform,betas(2)); set(y2,'Color','r');
            y1 = get(y1); y2 = get(y2);
            xpoints=[y1.XData(1):y1.XData(2),y2.XData(2):-1:y2.XData(1)];
            step1 = y1.YData(2)-y1.YData(1); step1 = step1 / (y1.XData(2)-y1.XData(1));
            step2 = y2.YData(2)-y2.YData(1); step2 = step2 / (y2.XData(2)-y2.XData(1));
            filled=[y1.YData(1):step1:y1.YData(2),y2.YData(2):-step2:y2.YData(1)];
            hold on; fillhandle=fill(xpoints,filled,[1 0 0]);
            set(fillhandle,'EdgeColor',[1 0 0],'FaceAlpha',0.2,'EdgeAlpha',0.8);%set edge color
        end
    end
end
<|MERGE_RESOLUTION|>--- conflicted
+++ resolved
@@ -17,14 +17,8 @@
 % the robust estimate is below, the discrepency is likely due to heteroscedasticity
 % and no good CI can be derived (returns NaN).
 %
-<<<<<<< HEAD
 % FORMAT:  [r,t,p,CI] = Kendall(X,Y)
 %          [r,t,p,CI] = Kendall(X,Y,'figure','on','alpha',0.05)
-=======
-% FORMAT:  [r,t,p] = Kendall(X,Y)
-%          [r,t,p] = Kendall(X,Y,fig_flag,level)
-%          [r,t,p,hboot,CI] = Kendall(X,Y,fig_flag,level)
->>>>>>> 47ab4437
 %
 % INPUTS:  X and Y are 2 vectors or matrices (correlations are computed column-wise)
 %                  if X and Y are a vector and a matrix, the vector is
@@ -115,7 +109,7 @@
     K       = r.*Adj;
     v0      = n*(n-1)*(2*n+5);
     zalpha  = icdf('Normal',alphav/2,0,1);
-    
+
     for column = p:-1:1
         U            = unique(X(:,column));
         out          = arrayfun(@(x) find(X(:,column)==x),U,'UniformOutput',false);
@@ -133,7 +127,7 @@
         z(column)    = K(column) / sqrt(v);
         tmp          = cdf('Normal',z(column),0,1);
         pval(column) = min(tmp,1-tmp);
-        
+
         if nargout > 3
             if strcmpi(heteroscedasticity,'on')
                 for B=nboot:-1:1
@@ -147,7 +141,7 @@
                         end
                     end
                 end
-                
+
                 % resample and compute
                 ibot         = round(alphav*nboot/2)+1;
                 itop         = nboot-ibot+2;
@@ -185,7 +179,7 @@
             end
         end
     end
-    
+
     for column=p:-1:1
         tmp1         = X(:,column);
         tmp2         = Y(:,column);
@@ -205,14 +199,14 @@
         xlabel('X','FontSize',12); ylabel('Y','FontSize',12);
         M = sprintf('r=%g \n %g%%CI [%.2f %.2f]',r(f),(1-alphav)*100,CI(1,f),CI(2,f));
         title(M,'FontSize',14); h=lsline; set(h,'Color','r','LineWidth',4);
-        
+
         subplot(1,2,2); k = round(1 + log2(nboot));
         MV = histogram(rb(:,f),k); MV = max(MV.Values); grid on;
         title(sprintf('Bootstrapped correlations \n median=%g',median(rb(:,f))),'FontSize',14);
         xlabel('boot correlations','FontSize',12);ylabel('frequency','FontSize',12)
         axis tight; colormap([.4 .4 1]); box on;
         hold on; plot(median(rb(:,f)),MV/2,'ko','LIneWidth',3)
-        
+
         if all(~isnan(CI(1:2,f))) % plot CI
             plot(repmat(CI(1,f),MV,1),1:MV,'r','LineWidth',4);
             plot(repmat(CI(2,f),MV,1),1:MV,'r','LineWidth',4);
@@ -230,4 +224,4 @@
             set(fillhandle,'EdgeColor',[1 0 0],'FaceAlpha',0.2,'EdgeAlpha',0.8);%set edge color
         end
     end
-end
+end