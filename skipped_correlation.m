function [r,t,h,outid,hboot,CI]=skipped_correlation(x,y,fig_flag)

% performs a robust correlation using pearson/spearman correlation on
% data cleaned up for bivariate outliers - that is after finding the
% central point in the distribution using the mid covariance determinant,
% orthogonal distances are computed to this point, and any data outside the
% bound defined by the idealf estimator of the interquartile range is removed.
% 
% FORMAT:
%          [r,t,h] = skipped_correlation(X);
%          [r,t,h] = skipped_correlation(X,fig_flag);
%          [r,t,h,outid,hboot,CI] = skipped_correlation(X,Y,fig_flag);
%
<<<<<<< HEAD
% INPUTS:  X is a matrix and correlations between all pairs (default) are computed
%          pairs (optional) is a n*2 matrix of pairs of columns to correlate  
%          fig_flag (optional), indicates to plot the data or not [0/1]
=======
% INPUTS:  X is a matrix and corelations between all pairs (default) are computed
%          fig_flag (optional, ( by default) indicates to plot the data or not
>>>>>>> 011307ed
%
% OUTPUTS:
%          r is the pearson/spearman correlation 
%          t is the T value associated to the skipped correlation
%          h is the hypothesis of no association at alpha = 5% 
%          outid is the index of bivariate outliers
% 
%          optional:
%
%          hboot 1/0 declares the test significant based on CI (h depends on t)
%          CI is the robust confidence interval computed by bootstrapping the 
%          cleaned-up data set and taking the .95 centile values
%
% This code rely on the mid covariance determinant as implemented in LIBRA
% - Verboven, S., Hubert, M. (2005), LIBRA: a MATLAB Library for Robust Analysis,
% Chemometrics and Intelligent Laboratory Systems, 75, 127-136.
% - Rousseeuw, P.J. (1984), "Least Median of Squares Regression,"
% Journal of the American Statistical Association, Vol. 79, pp. 871-881.
% 
% The quantile of observations whose covariance is minimized is 
% floor((n+size(X,2)*2+1)/2)),
% i.e. ((number of observations + number of variables*2)+1) / 2, 
% thus for a correlation this is floor(n/2 + 5/2).
%
% See also MCDCOV, IDEALF.

% Cyril Pernet & Guillaume Rousselet, v1 - April 2012
% ---------------------------------------------------
%  Copyright (C) Corr_toolbox 2012

%% data check

if nargin <2 
    error('Not enough input arguments');
elseif nargin == 2
    fig_flag = 1;
elseif nargin > 3
    error('Too many input arguments');
end

% transpose if x or y are not in column
if size(x,1) == 1 && size(x,2) > 1; x = x'; end
if size(y,1) == 1 && size(y,2) > 1; y = y'; end

% if X a vector and Y a matrix, 
% repmat X to perform multiple tests on Y (or the other around)

% the default hypothesis is to test that all pairs of correlations are 0
hypothesis = 1;  

% now if x is a vector and we test multiple y (or the other way around) one
% has to adjust for this
if size(x,2) == 1 && size(y,2) > 1
    x = repmat(x,1,size(y,2));
    hypothesis = 2;
elseif size(y,2) == 1 && size(x,2) > 1
    y = repmat(y,1,size(x,2));
    hypothesis = 2;
end

[n,p] = size(x);
if size(x) ~= size(y)
    error('x and y are of different sizes')
elseif n < 10
    error('robust effects can''t be computed with less than 10 observations')
elseif n > 200 && p < 10
    warndlg('robust correlation and T value will be computed, but h is not validated for n>200')
elseif p > 10
    warndlg('the familly wise error correction for skipped correlation is not available for more than 10 correlations')
end

gval = sqrt(chi2inv(0.975,2)); % in fact depends on size(X,2) but here always = 2

%% compute
for column = 1:p
    if p>1
        fprintf('skipped correlation: processing pair %g \n',column); 
    end
    
    X = [x(:,column) y(:,column)];
    % flag bivariate outliers
    flag = bivariate_outliers(X);
    % remove outliers
    vec=1:n;           
    if sum(flag)==0
        outid{column}=[];
    else
        flag=(flag>=1);
        outid{column}=vec(flag);
    end
    keep=vec(~flag);
    
    %% Pearson/Spearman correlation
    
    if  p == 1 % in the special case of a single test Pearson is valid too
        a{column} = x(keep);
        b{column} = y(keep);
        
        rp = sum(detrend(a{column},'constant').*detrend(b{column},'constant')) ./ ...
            (sum(detrend(a{column},'constant').^2).*sum(detrend(b{column},'constant').^2)).^(1/2);
        tp = rp*sqrt((n-2)/(1-rp.^2));
        r.Pearson = rp; t.Pearson = tp;
        
        xrank = tiedrank(a{column},0); yrank = tiedrank(b{column},0);
        rs = sum(detrend(xrank,'constant').*detrend(yrank,'constant')) ./ ...
            (sum(detrend(xrank,'constant').^2).*sum(detrend(yrank,'constant').^2)).^(1/2);
        ts = rs*sqrt((n-2)/(1-rs.^2));
        r.Spearman = rs; t.Spearman = ts;
    
    else % multiple tests, only use Spearman to control type 1 error
        a{column} = x(keep,column); xrank = tiedrank(a{column},0); 
        b{column} = y(keep,column); yrank = tiedrank(b{column},0);
        r(column) = sum(detrend(xrank,'constant').*detrend(yrank,'constant')) ./ ...
            (sum(detrend(xrank,'constant').^2).*sum(detrend(yrank,'constant').^2)).^(1/2);
        t(column) = r(column)*sqrt((n-2)/(1-r(column).^2));
    end
end

%% get h

% the default test of 0 correlation is for alpha = 5%

c = 6.947 / n + 2.3197; % valid for n between 10 and 200
if p == 1
    h.Pearson = abs(tp) >= c;
    h.Spearman = abs(ts) >= c;
else
    h= abs(t) >= c;
end

%% adjustement for multiple testing using the .95 quantile of Tmax
if p>1 && p<=10
    switch hypothesis
        
        case 1 % Hypothesis of 0 correlation between all pairs
            
            if p == 2;  q = 5.333*n^-1 + 2.374;    end
            if p == 3;  q = 8.8*n^-1 + 2.78;       end
            if p == 4;  q = 25.67*n^-1.2 + 3.03;   end
            if p == 5;  q = 32.83*n^-1.2 + 3.208;  end
            if p == 6;  q = 51.53*n^-1.3 + 3.372;  end
            if p == 7;  q = 75.02*n^-1.4 + 3.502;  end
            if p == 8;  q = 111.34*n^-1.5 + 3.722; end
            if p == 9;  q = 123.16*n^-1.5 + 3.825; end
            if p == 10; q = 126.72*n^-1.5 + 3.943; end
            
        case 2 % Hypothesis of 0 correlation between x1 and all y
            
            if p == 2;  q = 5.333*n^-1 + 2.374;   end
            if p == 3;  q = 8.811*n^-1 + 2.54;    end
            if p == 4;  q = 14.89*n^-1.2 + 2.666; end
            if p == 5;  q = 20.59*n^-1.2 + 2.920; end
            if p == 6;  q = 51.01*n^-1.5 + 2.999; end
            if p == 7;  q = 52.15*n^-1.5 + 3.097; end
            if p == 8;  q = 59.13*n^-1.5 + 3.258; end
            if p == 9;  q = 64.93*n^-1.5 + 3.286; end
            if p == 10; q = 58.5*n^-1.5 + 3.414;  end
    end
    
   h = abs(t) >= q; 
end


%% bootstrap
if nargout > 4
    
    [n,p]=size(a);
    nboot = 1000;
    level = 5/100;
    if p > 1
        level = level / p;
    end
    low = round((level*nboot)/2);
    if low == 0
        error('adjusted CI cannot be computed, too many tests for the number of observations')
    else
        high = nboot - low;
    end
    
    for column = 1:p
        % here different resampling because length(a) changes
        table = randi(length(a{column}),length(a{column}),nboot);
        
        for B=1:nboot
            % do Spearman
            tmp1 = a{column}; xrank = tiedrank(tmp1(table(:,B)),0);
            tmp2 = b{column}; yrank = tiedrank(tmp2(table(:,B)),0);
            rsb(B,column) = sum(detrend(xrank,'constant').*detrend(yrank,'constant')) ./ ...
                (sum(detrend(xrank,'constant').^2).*sum(detrend(yrank,'constant').^2)).^(1/2);
            % get regression lines for Spearman
            coef = pinv([xrank ones(length(a{column}),1)])*yrank;
            sslope(B,column) = coef(1); sintercept(B,column) = coef(2,:);
            
            if p == 1 % ie only 1 correlation thus Pearson is good too
                rpb(B,column) = sum(detrend(tmp1(table(:,B)),'constant').*detrend(tmp2(table(:,B)),'constant')) ./ ...
                    (sum(detrend(tmp1(table(:,B)),'constant').^2).*sum(detrend(tmp2(table(:,B)),'constant').^2)).^(1/2);
                coef = pinv([tmp1(table(:,B)) ones(length(a{column}),1)])*tmp2(table(:,B));
                pslope(B,column) = coef(1); pintercept(B,column) = coef(2,:);
            end
        end
    end
    
    % in all cases get CI for Spearman
    rsb = sort(rsb,1);
    sslope = sort(sslope,1);
    sintercept = sort(sintercept,1);
    
    % CI and h
    adj_nboot = nboot - sum(isnan(rsb));
    adj_low = round((level*adj_nboot)/2);
    adj_high = adj_nboot - adj_low;
    
    for c=1:p
        if adj_low(c) > 0
            CI(:,c) = [rsb(adj_low(c),c) ; rsb(adj_high(c),c)];
            hboot(c) = (rsb(adj_low(c),c) > 0) + (rsb(adj_high(c),c) < 0);
            CIsslope(:,c) = [sslope(adj_low(c),c) ; sslope(adj_high(c),c)];
            CIsintercept(:,c) = [sintercept(adj_low(c),c) ; sintercept(adj_high(c),c)];
        else
            CI(:,c) = [NaN NaN]';
            hboot(c) = NaN;
            CIsslope(:,c) = NaN;
            CIsintercept(:,c) = NaN;
        end
    end
    
    CIpslope = CIsslope; % used in plot - unless only one corr was computed
    
    % case only one correlation
    if p == 1
        rpb = sort(rpb,1);
        pslope = sort(pslope,1);
        pintercept = sort(pintercept,1);
        
        % CI and h
        adj_nboot = nboot - sum(isnan(rpb));
        adj_low = round((level*adj_nboot)/2);
        adj_high = adj_nboot - adj_low;
        
        if adj_low>0
            CIp = [rpb(adj_low) ; rpb(adj_high)];
            hbootp(c) = (rpb(adj_low) > 0) + (rpb(adj_high) < 0);
            CIpslope(:,c) = [pslope(adj_low) ; pslope(adj_high)];
            CIpintercept(:,c) = [pintercept(adj_low) ; pintercept(adj_high)];
        else
            CIp = [NaN NaN];
            hbootp(c) = NaN;
            CIpslope(:,c) = NaN;
            CIpintercept(:,c) = NaN;
        end
        
        % update outputs
        tmp = hboot; clear hboot;
        hboot.Spearman = tmp;
        hboot.Pearson = hbootp;
        
        tmp = CI; clear CI
        CI.Spearman = tmp';
        CI.Pearson = CIp';
    end
end
    
%% plot
if fig_flag ~= 0
    answer = [];
    if p > 1
        answer = questdlg(['plots all ' num2str(p) ' correlations'],'Plotting option','yes','no','yes');
    else
        if fig_flag == 1
            figure('Name','Skipped correlation');
            set(gcf,'Color','w');
        end
        
        if nargout>4
            if ~isnan(r.Pearson); subplot(1,3,1); end
            M = sprintf('Skipped correlation \n Pearson r=%g CI=[%g %g] \n Spearman r=%g CI=[%g %g]',r.Pearson,CI.Pearson(1),CI.Pearson(2),r.Spearman,CI.Spearman(1),CI.Spearman(2));
        else
            M = sprintf('Skipped correlation \n Pearson r=%g h=%g \n Spearman r=%g h=%g',r.Pearson,h.Pearson,r.Spearman,h.Spearman);
        end
        
        scatter(a{1},b{1},100,'b','fill');
        grid on; hold on;
        hh = lsline; set(hh,'Color','r','LineWidth',4);
        try
            [XEmin, YEmin] = ellipse(a{column},b{column});
            plot(real(XEmin), real(YEmin),'LineWidth',2);
            MM = [min(XEmin) max(XEmin) min(YEmin) max(YEmin)];
        catch ME
            text(min(x)+0.01*(min(x)),max(y),'no ellipse found','Fontsize',12)
            MM = [];
        end
        xlabel('X','Fontsize',12); ylabel('Y','Fontsize',12);
        title(M,'Fontsize',16);
        
        % add outliers and scale axis
        scatter(x(outid{1}),y(outid{1}),100,'r','filled');
        MM2 = [min(x) max(x) min(y) max(y)];
        if isempty(MM); MM = MM2; end
        A = floor(min([MM(:,1);MM2(:,1)]) - min([MM(:,1);MM2(:,1)])*0.01);
        B = ceil(max([MM(:,2);MM2(:,2)]) + max([MM(:,2);MM2(:,2)])*0.01);
        C = floor(min([MM(:,3);MM2(:,3)]) - min([MM(:,3);MM2(:,3)])*0.01);
        D = ceil(max([MM(:,4);MM2(:,4)]) + max([MM(:,4);MM2(:,4)])*0.01);
        axis([A B C D]);
        box on;set(gca,'Fontsize',14)
        
        if nargout>4 && sum(~isnan(CIpslope))==2
            % add CI
            y1 = refline(CIpslope(1),CIpintercept(1)); set(y1,'Color','r');
            y2 = refline(CIpslope(2),CIpintercept(2)); set(y2,'Color','r');
            y1 = get(y1); y2 = get(y2);
            xpoints=[[y1.XData(1):y1.XData(2)],[y2.XData(2):-1:y2.XData(1)]];
            step1 = y1.YData(2)-y1.YData(1); step1 = step1 / (y1.XData(2)-y1.XData(1));
            step2 = y2.YData(2)-y2.YData(1); step2 = step2 / (y2.XData(2)-y2.XData(1));
            filled=[[y1.YData(1):step1:y1.YData(2)],[y2.YData(2):-step2:y2.YData(1)]];
            hold on; fillhandle=fill(xpoints,filled,[1 0 0]);
            set(fillhandle,'EdgeColor',[1 0 0],'FaceAlpha',0.2,'EdgeAlpha',0.8);%set edge color
            
            % add histograms of bootstrap
            subplot(1,3,2); k = round(1 + log2(length(rpb))); hist(rpb,k); grid on;
            mytitle = sprintf('Bootstrapped \n Pearsons'' corr h=%g', hboot.Pearson);
            title(mytitle,'FontSize',16); hold on
            xlabel('boot correlations','FontSize',14);ylabel('frequency','FontSize',14)
            plot(repmat(CI.Pearson(1),max(hist(rpb,k)),1),[1:max(hist(rpb,k))],'r','LineWidth',4);
            plot(repmat(CI.Pearson(2),max(hist(rpb,k)),1),[1:max(hist(rpb,k))],'r','LineWidth',4);
            axis tight; colormap([.4 .4 1])
            box on;set(gca,'Fontsize',14)
            
            subplot(1,3,3); k = round(1 + log2(length(rsb))); hist(rsb,k); grid on;
            mytitle = sprintf('Bootstrapped \n Spearmans'' corr h=%g', hboot.Spearman); 
            title(mytitle,'FontSize',16); hold on
            xlabel('boot correlations','FontSize',14);ylabel('frequency','FontSize',14)
            plot(repmat(CI.Spearman(1),max(hist(rsb,k)),1),[1:max(hist(rsb,k))],'r','LineWidth',4);
            plot(repmat(CI.Spearman(2),max(hist(rsb,k)),1),[1:max(hist(rsb,k))],'r','LineWidth',4);
            axis tight; colormap([.4 .4 1])
            box on;set(gca,'Fontsize',14)
        end
    end
    
    
    if strcmp(answer,'yes')
        for f = 1:p
            if fig_flag == 1
                figure('Name',[num2str(f) ' Skipped correlation'])
                set(gcf,'Color','w');
            end
            
            if nargout >4
                if ~isnan(r(f)); subplot(1,3,1); index = 3; else subplot(1,2,1); index = 2; end
                M = sprintf('Spearman skipped correlation r=%g \n %g%%CI [%g %g]',r(f),(1-level)*100,CI(1,f),CI(2,f));
            else
                subplot(1,2,1); index = 2;
                M = sprintf('Spearman skipped correlation \n r=%g h=%g',r(f),h(f));
            end
            
            % plot data with outliers identified
            scatter(a{f},b{f},100,'b','fill');
            grid on; hold on;
            hh = lsline; set(hh,'Color','r','LineWidth',4);
            try
                [XEmin, YEmin] = ellipse(a{f},b{f});
                plot(XEmin, YEmin,'LineWidth',2);
                MM = [min(XEmin) max(XEmin) min(YEmin) max(YEmin)];
            catch ME
                text(min(a{f})+0.01*(min(a{f})),max(b{f}),'no ellipse found','Fontsize',12)
                MM = [];
            end
            xlabel('X','Fontsize',12); ylabel('Y','Fontsize',12);
            title('Outlier detection','Fontsize',16);
            
            % add outliers and scale axis
            scatter(x(outid{f},f),y(outid{f},f),100,'r','filled');
            MM2 = [min(x(:,f)) max(x(:,f)) min(y(:,f)) max(y(:,f))];
            if isempty(MM); MM = MM2; end
            A = floor(min([MM(:,1);MM2(:,1)]) - min([MM(:,1);MM2(:,1)])*0.01);
            B = ceil(max([MM(:,2);MM2(:,2)]) + max([MM(:,2);MM2(:,2)])*0.01);
            C = floor(min([MM(:,3);MM2(:,3)]) - min([MM(:,3);MM2(:,3)])*0.01);
            D = ceil(max([MM(:,4);MM2(:,4)]) + max([MM(:,4);MM2(:,4)])*0.01);
            axis([A B C D]);
            box on;set(gca,'Fontsize',14)
            
            % plot the rank and Spearman
            subplot(1,index,2);
            xrank = tiedrank(a{f},0);
            yrank = tiedrank(b{f},0);
            scatter(xrank,yrank,100,'b','fill'); grid on; hold on
            hh = lsline; set(hh,'Color','r','LineWidth',4); axis tight
            xlabel('X rank','Fontsize',12); ylabel('Y rank','Fontsize',12);
            title(M,'Fontsize',16);
            box on;set(gca,'Fontsize',14)
            
            if nargout>4 && sum(isnan(CIpslope(:,f))) == 0
                % add CI
                y1 = refline(CIsslope(1,f),CIsintercept(1,f)); set(y1,'Color','r');
                y2 = refline(CIsslope(2,f),CIsintercept(2,f)); set(y2,'Color','r');
                y1 = get(y1); y2 = get(y2);
                xpoints=[[y1.XData(1):y1.XData(2)],[y2.XData(2):-1:y2.XData(1)]];
                step1 = y1.YData(2)-y1.YData(1); step1 = step1 / (y1.XData(2)-y1.XData(1));
                step2 = y2.YData(2)-y2.YData(1); step2 = step2 / (y2.XData(2)-y2.XData(1));
                filled=[[y1.YData(1):step1:y1.YData(2)],[y2.YData(2):-step2:y2.YData(1)]];
                hold on; fillhandle=fill(xpoints,filled,[1 0 0]);
                set(fillhandle,'EdgeColor',[1 0 0],'FaceAlpha',0.2,'EdgeAlpha',0.8);%set edge color
                
                % add histograms of bootstrap
                subplot(1,3,3); k = round(1 + log2(length(rsb(:,f)))); hist(rsb(:,f),k); grid on;
                title(['Bootstrapped correlations h=' num2str(hboot(f))],'FontSize',16); hold on
                xlabel('boot correlations','FontSize',14);ylabel('frequency','FontSize',14)
                plot(repmat(CI(1,f),max(hist(rsb(:,f),k)),1),[1:max(hist(rsb(:,f),k))],'r','LineWidth',4);
                plot(repmat(CI(2,f),max(hist(rsb(:,f),k)),1),[1:max(hist(rsb(:,f),k))],'r','LineWidth',4);
                axis tight; colormap([.4 .4 1])
                box on;set(gca,'Fontsize',14)
            end
        end
    end
end
    


end


%% ploting with an ellipse around the good data points
function [XEmin, YEmin] = ellipse(X, Y)

% Ellipse function - 15th September 2008
% Returns X and Y values for an ellipse tightly surrounding all the data points
% Designed by Julien Rouger, Voice Neurocognition Laboratory
% Department of Psychology, University of Glasgow 

% Check data format
if size(X, 1) > size(X, 2), X = X'; end
if size(Y, 1) > size(Y, 2), Y = Y'; end

% If the ellipse contains the convex hull, it will contain all data points
k = convhull(X, Y); k = k(1:end-1);
 
th = 0:pi/1000:2*pi;
ct = cos(th); st = sin(th);
xo = X(k); yo = Y(k);
n = size(xo, 2);

area = Inf;

% =================================================================================================================================
% Find best matching ellipse for any given four anchors in the convex hull
for t = 0:pi/16:2*pi
    ct0 = cos(t); st0 = sin(t);
    x = xo * ct0 + yo * st0;
    y = -xo * st0 + yo * ct0;

    % Four nested loops to get only once all ordered groups of 4 points
    for f = 1:n - 3
        for g = f + 1:n - 2
            for h = g + 1:n - 1
                for i = h + 1:n
                    coef1 = [x(f)^2 - x(g)^2; -2*(x(f) - x(g)); y(f)^2 - y(g)^2; -2*(y(f) - y(g))];
                    coef2 = [x(f)^2 - x(h)^2; -2*(x(f) - x(h)); y(f)^2 - y(h)^2; -2*(y(f) - y(h))];
                    coef3 = [x(f)^2 - x(i)^2; -2*(x(f) - x(i)); y(f)^2 - y(i)^2; -2*(y(f) - y(i))];

                    % Gaussian elimination
                    coef1 = coef1 * coef3(4) - coef3 * coef1(4);
                    coef2 = coef2 * coef3(4) - coef3 * coef2(4);
                    coef1 = coef1 * coef2(2) - coef2 * coef1(2);

                    % k = b^2/a^2
                    k = -coef1(3) / coef1(1);

                    % k negative -> no solution for these 4 points
                    if k > 0
                        coef2(3) = coef2(3) + coef2(1) * k; coef2(1) = 0;
                        coef3(3) = coef3(3) + coef3(1) * k; coef3(1) = 0;

                        % Gaussian elimination
                        coef2(2) = coef2(2) * k; coef3(2) = coef3(2) * k;
                        xc = -coef2(3) / coef2(2);
                        yc = -(coef3(2) * xc + coef3(3)) / coef3(4);
                        a = sqrt((x(f) - xc)^2 + (y(f) - yc)^2 / k);
                        b = sqrt(k * a^2);
                        XE = xc + a * ct;
                        YE = yc + b * st;

                        % Check if ellipse contains all points from the convex hull
                        ok = 1;
                        for j = 1:n
                            dx = x(j) - xc; dy = y(j) - yc;
                            rx = dx / a;
                            ry = dy / b;
                            if rx * rx + ry * ry > 1.0001
                                ok = 0;
                            end
                        end

                        % Update best fitting ellipse
                        if ok == 1 && a * b < area
                            area = a * b;
                            amin = a;
                            bmin = b;
                            xcmin = xc;
                            ycmin = yc;
                            tmin = t;
                        end
                    end
                end
            end
        end
    end
end

if area < Inf
    ct0 = cos(tmin); st0 = sin(tmin);
    XE = xcmin + amin * ct;
    YE = ycmin + bmin * st;
    XEmin = XE * ct0 - YE * st0;
    YEmin = XE * st0 + YE * ct0;
end;


% Previous part found the best matching ellipse for any group of 4 points
% That's fine, but may be there exist better matches using groups of 3 points

% =================================================================================================================================
% Find best matching ellipse for any given three anchors in the convex hull
x = xo; y = yo;

% Three nested loops to get only once all ordered groups of 3 points
for f = 1:n - 2
    for g = f + 1:n - 1
        for h = g + 1:n
            xc = (x(f) + x(g) + x(h)) / 3;
            yc = (y(f) + y(g) + y(h)) / 3;

            % Centre of gravity of this triangle
            a(1) = x(f) - xc; b(1) = y(f) - yc;
            a(2) = x(g) - xc; b(2) = y(g) - yc;
            a(3) = x(h) - xc; b(3) = y(h) - yc;

            % Newton iterative method
            theta = pi; error = 1;
            while abs(error) > 1e-6
                cth = cos(theta); sth = sin(theta);
                a1 = a(1) * cth + b(1) * sth; b1 = -a(1) * sth + b(1) * cth;
                a2 = a(2) * cth + b(2) * sth; b2 = -a(2) * sth + b(2) * cth;
                a3 = a(3) * cth + b(3) * sth; b3 = -a(3) * sth + b(3) * cth;
                da1 = a1 - a2; da2 = a2 - a3; da3 = a3 - a1;
                db1 = b1 - b2; db2 = b2 - b3; db3 = b3 - b1;
                fth = (da1.^2 - da2.^2).*(db1.^2 - db3.^2)-(da1.^2 - da3.^2).*(db1.^2 - db2.^2);
                dfth = 2*(da1.*db1 - da2.*db2).*(db1.^2 - db3.^2 + da1.^2 - da3.^2)- 2*(db1.*da1 - db3.*da3).*(da1.^2 - da2.^2 + db1.^2 - db2.^2);
                error = - fth / dfth;
                theta = theta + error;
            end
            cth = cos(theta); sth = sin(theta);
            a1 = a(1) * cth + b(1) * sth; b1 = -a(1) * sth + b(1) * cth;
            a2 = a(2) * cth + b(2) * sth; b2 = -a(2) * sth + b(2) * cth;
            a3 = a(3) * cth + b(3) * sth; b3 = -a(3) * sth + b(3) * cth;
            da1 = a1 - a2; da2 = a2 - a3;
            db1 = b1 - b2; db2 = b2 - b3;
            k = sqrt(-(da1.^2 - da2.^2) / (db1.^2 - db2.^2));

            R = sqrt(((a1 - a2)^2 + k^2 * (b1 - b2)^2) / 3);

            XE = xc + R * (ct * cth - st / k * sth);
            YE = yc + R * (ct * sth + st / k * cth);

            % Check if ellipse contains all points from the convex hull
            ok = 1;
            for i = 1:n
                dx = x(i) - xc; dy = y(i) - yc;
                rx = dx * cth + dy * sth;
                ry = k * (-dx * sth + dy * cth);
                if rx * rx + ry * ry > 1.0001 * R^2
                    ok = 0;
                end
            end

            % Update best fitting ellipse
            if ok == 1 && R * R / k < area
                area = R * R / k;
                XEmin = XE;
                YEmin = YE;
            end
        end
    end
end
end<|MERGE_RESOLUTION|>--- conflicted
+++ resolved
@@ -11,14 +11,9 @@
 %          [r,t,h] = skipped_correlation(X,fig_flag);
 %          [r,t,h,outid,hboot,CI] = skipped_correlation(X,Y,fig_flag);
 %
-<<<<<<< HEAD
 % INPUTS:  X is a matrix and correlations between all pairs (default) are computed
 %          pairs (optional) is a n*2 matrix of pairs of columns to correlate  
 %          fig_flag (optional), indicates to plot the data or not [0/1]
-=======
-% INPUTS:  X is a matrix and corelations between all pairs (default) are computed
-%          fig_flag (optional, ( by default) indicates to plot the data or not
->>>>>>> 011307ed
 %
 % OUTPUTS:
 %          r is the pearson/spearman correlation 
