--- conflicted
+++ resolved
@@ -1,9 +1,5 @@
 function [rp,tp,CI,pval,outid,h]=skipped_Pearson(varargin)
-<<<<<<< HEAD
-%SKIPPED_PEARSON Pearson correlation after bivariate outlier removal 
-=======
 %SKIPPED_PEARSON Pearson correlation after bivariate outlier removal
->>>>>>> 011307ed
 %
 % Performs a robust Pearson correlation on data cleaned up for bivariate outliers,
 % that is after finding the central point in the distribution using the mid covariance
@@ -21,11 +17,6 @@
 %
 % OUTPUTS: rp is the Pearson correlation
 %          tp is the T value associated to the skipped correlation
-<<<<<<< HEAD
-%          CI is the robust confidence interval of r computed by bootstrapping 
-=======
-%          CI is the robust confidence interval of r computed by bootstrapping
->>>>>>> 011307ed
 %             the cleaned-up data set and taking the alphav centile values
 %          pval is the p value associated to t
 %          outid is the index of bivariate outliers
